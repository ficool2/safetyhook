build
build32
cmake-build*
<<<<<<< HEAD
.idea
=======
.idea
.vscode
>>>>>>> d09db2d9
<|MERGE_RESOLUTION|>--- conflicted
+++ resolved
@@ -1,9 +1,5 @@
 build
 build32
 cmake-build*
-<<<<<<< HEAD
 .idea
-=======
-.idea
-.vscode
->>>>>>> d09db2d9
+.vscode